--- conflicted
+++ resolved
@@ -12,11 +12,8 @@
     validates_length_of :reference, within: 1..35, allow_nil: true
     validates_length_of :remittance_information, within: 1..140, allow_nil: true
     validates_numericality_of :amount, greater_than: 0
-<<<<<<< HEAD
+    validates_presence_of :requested_date
     validates_with BICValidator, IBANValidator
-=======
-    validates_presence_of :requested_date
->>>>>>> 9b1808f3
 
     validate do |t|
       if t.requested_date.is_a?(Date)
